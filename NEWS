<<<<<<< HEAD
Changes in version 3.1.1 are:
 * Build fixes.
=======
Changes in version 3.0.3 are:
 * Add test tool for unlocking keyrings.
 * Fix crasher for memory leak fix.

Changes in version 3.0.2 are:
 * Fix memory leak
 * Build fixes
>>>>>>> 2c3bc672

Changes in version 3.0.1 are:
 * Better testing configure options: --enable-tests=yes/no/full
 * Cleanup documentation warnings.
 * Better fix for dbus threading race condition.
 * Add some code to debug to syslog in emergency situations.
 * Add debugging instrumentation to operations.

Changes in version 3.0.0 are:
 * Translations

Changes in version 2.91.93 are:
 * Use full interface.Property form for CreateCollection and CreateItem
   in the DBus API.
 * Fix crash in certain dbus corner cases.

Changes in version 2.91.92 are:
 * Use HKDF for hashing of key used to transport secrets.
 * Fix race condition when multiple applications try to create the
   default keyring at once.
 * Use a longer DBus timeout when tests are enabled.
 * Send content-type along with each secret. This is currently
   stubbed out and not exposed in the API.
 * Refactor tests.
 * Don't run tests if testing in gnome-keyring-daemon is not enabled.

Changes in version 2.32.0 are:
 * Make builds silent by default.

Changes in version 2.31.92 are:
 * Require automake 1.7
 * Fix assertion in secure memory code.
 * Don't try to run daemon tests if DBus is not running.
 * Fix build warnings on ARM

Changes in version 2.31.91 are:
 * Use newer tar version for tarballs so we don't truncate file names.
 * Remove erroneous egg-dbus dependency.
 * Try to fix broken use on multiple threads in libgnome-keyring.
 * Fix encoding problems with keyring names that contain foreign chars.
 * Memory leak fix.

Changes in version 2.30.1 are:
 * Work around for bug in dbus which causes an endless loop
   during blocking operations.
 * Updated translations.

Changes in version 2.30.0 are:
 * Fix assertion calling deprecated acl function.
 * Clear the client's session when the service disconnects.
 * Implement setting of Type property in gnome_keyring_item_set_info().
 * Allow predictable testing by setting up a test path and service.
 * Fix assertion when password is not found.
 * Prompt to create a new default keyring when creating an item while no
   default keyring exists.
 * Try to return GNOME_KEYRING_ALREADY_EXISTS where possible.
 * Hold reference to operation while waiting for prompt result.
 * Don't assert on va_list, which isn't necessarily a pointer.
 * Return GNOME_KEYRING_RESULT_NO_MATCH when no secret is found.
 * Fix up some documentation errors.
 * Updated translations.

2.29.1
 * Branched library from gnome-keyring into its own.<|MERGE_RESOLUTION|>--- conflicted
+++ resolved
@@ -1,7 +1,6 @@
-<<<<<<< HEAD
 Changes in version 3.1.1 are:
  * Build fixes.
-=======
+
 Changes in version 3.0.3 are:
  * Add test tool for unlocking keyrings.
  * Fix crasher for memory leak fix.
@@ -9,7 +8,6 @@
 Changes in version 3.0.2 are:
  * Fix memory leak
  * Build fixes
->>>>>>> 2c3bc672
 
 Changes in version 3.0.1 are:
  * Better testing configure options: --enable-tests=yes/no/full
