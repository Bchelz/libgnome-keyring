/* -*- Mode: C; indent-tabs-mode: t; c-basic-offset: 8; tab-width: 8 -*- */
/* gnome-keyring.c - library for talking to the keyring daemon.

   Copyright (C) 2003 Red Hat, Inc
   Copyright (C) 2007 Stefan Walter

   The Gnome Keyring Library is free software; you can redistribute it and/or
   modify it under the terms of the GNU Library General Public License as
   published by the Free Software Foundation; either version 2 of the
   License, or (at your option) any later version.

   The Gnome Keyring Library is distributed in the hope that it will be useful,
   but WITHOUT ANY WARRANTY; without even the implied warranty of
   MERCHANTABILITY or FITNESS FOR A PARTICULAR PURPOSE.  See the GNU
   Library General Public License for more details.

   You should have received a copy of the GNU Library General Public
   License along with the Gnome Library; see the file COPYING.LIB.  If not,
   write to the Free Software Foundation, Inc., 59 Temple Place - Suite 330,
   Boston, MA 02111-1307, USA.

   Author: Alexander Larsson <alexl@redhat.com>
   Author: Stef Walter <stef@memberwebs.com>
*/

#include "config.h"

#define DEBUG_FLAG GKR_DEBUG_OPERATION
#include "gkr-debug.h"
#include "gkr-misc.h"
#include "gkr-operation.h"
#include "gkr-session.h"

#include "gnome-keyring.h"
#include "gnome-keyring-private.h"

#include "egg/egg-dbus.h"

static DBusConnection *dbus_connection = NULL;
G_LOCK_DEFINE_STATIC(dbus_connection);

enum {
	INCOMPLETE = -1,
};

struct _GkrOperation {
	/* First two only atomically accessed */
	gint refs;
	gint result;

	/* Call information */
	DBusConnection *conn;
	gboolean prompting;
	DBusMessage *request;

	/* Asynchronous calls */
	gboolean asynchronous;
	DBusPendingCall *pending;

	/* Some strange status fields */
	gboolean was_keyring;

	/* Callback information */
	GQueue callbacks;
	GSList *completed;
};

GkrOperation*
gkr_operation_ref (GkrOperation *op)
{
	g_assert (op);
	g_atomic_int_inc (&op->refs);
	return op;
}

static void
operation_clear_callbacks (GkrOperation *op)
{
	GSList *l;

	g_assert (op);
	gkr_debug ("%p", op);

	while (!g_queue_is_empty (&op->callbacks))
		gkr_callback_free (g_queue_pop_head (&op->callbacks));
	g_queue_clear (&op->callbacks);
	for (l = op->completed; l; l = g_slist_next (l))
		gkr_callback_free (l->data);
	g_slist_free (op->completed);
	op->completed = NULL;
}

static gboolean
operation_unref (gpointer data)
{
	GkrOperation *op = data;
	g_assert (op);

	if (!g_atomic_int_dec_and_test (&op->refs))
		return FALSE;

	if (op->pending) {
		gkr_debug ("%p: cancelling: %p", op, op->pending);
		dbus_pending_call_cancel (op->pending);
		dbus_pending_call_unref (op->pending);
		op->pending = NULL;
	}

	operation_clear_callbacks (op);

	gkr_debug ("%p: freeing", op);

	if (op->conn) {
		dbus_connection_unref (op->conn);
		op->conn = NULL;
	}

	g_slice_free (GkrOperation, op);
	return TRUE;
}

void
gkr_operation_unref (gpointer data)
{
	GkrOperation *op = data;
	g_assert (op);
	operation_unref (op);
}

<<<<<<< HEAD
gpointer
gkr_operation_pending_and_unref (GkrOperation *op)
{
	/* Return op, if not the last reference */
	if (!operation_unref (op))
		return op;

	/* Not sure what to do here, but at least we can print a message */
	g_message ("a libgnome-keyring operation completed unsafely before "
	           "the function starting the operation returned.");
	return NULL;
}

=======
>>>>>>> bfbefcfe
GnomeKeyringResult
gkr_operation_unref_get_result (GkrOperation *op)
{
	GnomeKeyringResult res = gkr_operation_get_result (op);
	gkr_operation_unref (op);
	return res;
}

GkrOperation*
gkr_operation_new (gpointer callback, GkrCallbackType callback_type,
                   gpointer user_data, GDestroyNotify destroy_user_data)
{
	GkrOperation *op;

	op = g_slice_new0 (GkrOperation);
	gkr_debug ("%p", op);

	op->refs = 1;
	op->result = INCOMPLETE;
	g_queue_init (&op->callbacks);
	op->completed = NULL;

	gkr_operation_push (op, callback, callback_type, user_data, destroy_user_data);

	return op;
}

GkrCallback*
gkr_operation_push (GkrOperation *op, gpointer callback,
                    GkrCallbackType callback_type,
                    gpointer user_data, GDestroyNotify destroy_func)
{
	GkrCallback *cb = gkr_callback_new (op, callback, callback_type, user_data, destroy_func);
	g_assert (op);
	g_queue_push_head (&op->callbacks, cb);
	return cb;
}

GkrCallback*
gkr_operation_pop (GkrOperation *op)
{
	GkrCallback *cb;

	g_assert (op);

	cb = g_queue_pop_head (&op->callbacks);
	g_assert (cb);
	op->completed = g_slist_prepend (op->completed, cb);
	return cb;
}

GnomeKeyringResult
gkr_operation_get_result (GkrOperation *op)
{
	g_assert (op);
	return g_atomic_int_get (&op->result);
}

gboolean
gkr_operation_set_result (GkrOperation *op, GnomeKeyringResult res)
{
	g_assert (op);
	g_assert ((int) res != INCOMPLETE);
	g_atomic_int_compare_and_exchange (&op->result, INCOMPLETE, res);
	return g_atomic_int_get (&op->result) == res; /* Success when already set to res */
}

static void
on_complete (GkrOperation *op)
{
	GkrCallback *cb;

	g_assert (op);

	cb = g_queue_pop_tail (&op->callbacks);
	g_assert (cb);

	gkr_debug ("%p", op);

	/* Free all the other callbacks */
	operation_clear_callbacks (op);

	gkr_callback_invoke_res (cb, gkr_operation_get_result (op));
	gkr_callback_free (cb);
}

static gboolean
on_complete_later (gpointer data)
{
	GkrOperation *op = data;

	/* Often we've already responded by the time the callback hits */
	if (!g_queue_is_empty (&op->callbacks))
		on_complete (op);

	return FALSE; /* Don't run idle handler again */
}

void
gkr_operation_complete (GkrOperation *op, GnomeKeyringResult res)
{
	g_return_if_fail (op);
	if (gkr_operation_set_result (op, res))
		on_complete (op);
}

void
gkr_operation_complete_later (GkrOperation *op, GnomeKeyringResult res)
{
	g_return_if_fail (op);
	if (gkr_operation_set_result (op, res)) {
		gkr_debug ("%p", op);
		g_idle_add_full (G_PRIORITY_DEFAULT_IDLE, on_complete_later,
		                 gkr_operation_ref (op), gkr_operation_unref);
	}
}

static DBusHandlerResult
on_name_changed_filter (DBusConnection *connection, DBusMessage *message, void *user_data)
{
	const char *object_name;
	const char *new_owner;
	const char *old_owner;

	/* org.freedesktop.DBus.NameOwnerChanged(STRING name, STRING old_owner, STRING new_owner) */
	if (dbus_message_is_signal (message, DBUS_INTERFACE_DBUS, "NameOwnerChanged") &&
	    dbus_message_get_args (message, NULL, DBUS_TYPE_STRING, &object_name,
	                           DBUS_TYPE_STRING, &old_owner, DBUS_TYPE_STRING, &new_owner,
	                           DBUS_TYPE_INVALID)) {

		/* See if it's the secret service going away */
		if (object_name && g_str_equal (gkr_service_name (), object_name) &&
		    new_owner && g_str_equal ("", new_owner)) {

			/* Clear any session, when the service goes away */
			gkr_debug ("secret service went away");
			gkr_session_clear ();
		}

		return DBUS_HANDLER_RESULT_NOT_YET_HANDLED;
	}

	return DBUS_HANDLER_RESULT_NOT_YET_HANDLED;
}

static DBusConnection*
connect_to_service (void)
{
	DBusError derr = DBUS_ERROR_INIT;
	DBusConnection *conn;
	const gchar *rule;

	/*
	 * TODO: We currently really have no way to close this connection or do
	 * cleanup, and it's unclear how and whether we need to.
	 */

	if (!dbus_connection) {
		if (!g_getenv ("DBUS_SESSION_BUS_ADDRESS")) {
			gkr_debug ("no DBUS_SESSION_BUS_ADDRESS var set");
			return NULL;
		}

		conn = dbus_bus_get_private (DBUS_BUS_SESSION, &derr);
		if (conn == NULL) {
			g_message ("couldn't connect to dbus session bus: %s", derr.message);
			dbus_error_free (&derr);
			return NULL;
		}

		dbus_connection_set_exit_on_disconnect (conn, FALSE);

		/* Listen for the completed signal */
		rule = "type='signal',interface='org.gnome.secrets.Prompt',member='Completed'";
		dbus_bus_add_match (conn, rule, NULL);

		/* Listen for name owner changed signals */
		rule = "type='signal',member='NameOwnerChanged',interface='org.freedesktop.DBus'";
		dbus_bus_add_match (conn, rule, NULL);
		dbus_connection_add_filter (conn, on_name_changed_filter, NULL, NULL);

		G_LOCK (dbus_connection);
		{
			if (dbus_connection) {
				dbus_connection_unref (conn);
				gkr_debug ("race. already have a dbus connection");
			} else {
				egg_dbus_connect_with_mainloop (conn, NULL);
				dbus_connection = conn;
				gkr_debug ("created and initialized dbus connection");
			}
		}
		G_UNLOCK (dbus_connection);
	}

	return dbus_connection_ref (dbus_connection);
}

static void
callback_with_message (GkrOperation *op, DBusMessage *message)
{
	GkrCallback *cb;

	g_assert (op);
	g_assert (message);

	cb = g_queue_peek_head (&op->callbacks);
	g_assert (cb);

	/* A handler that knows what to do with a DBusMessage */
	if (cb->type == GKR_CALLBACK_OP_MSG)
		gkr_callback_invoke_op_msg (gkr_operation_pop (op), message);

	/* We hope this is a simple handler, invoke will check */
	else if (!gkr_operation_handle_errors (op, message))
		gkr_callback_invoke_res (gkr_operation_pop (op), GNOME_KEYRING_RESULT_OK);
}

static void
on_pending_call_notify (DBusPendingCall *pending, void *user_data)
{
	GkrOperation *op = user_data;
	DBusMessage *reply;

	gkr_debug ("%p: notified: %p", op, pending);
	g_assert (pending == op->pending);

	reply = dbus_pending_call_steal_reply (pending);
	g_return_if_fail (reply);

	gkr_operation_ref (op);

	dbus_pending_call_unref (op->pending);
	op->pending = NULL;

	callback_with_message (op, reply);
	dbus_message_unref (reply);

	gkr_operation_unref (op);
}

static void
send_with_pending (GkrOperation *op)
{
	int timeout = -1;

	g_assert (op);
	g_assert (op->request);
	g_assert (!op->pending);

#if WITH_TESTABLE
	timeout = INT_MAX;
#endif

	if (!op->conn)
		op->conn = connect_to_service ();

	if (op->conn) {
<<<<<<< HEAD
		g_assert (!op->pending);
		gkr_debug ("%p: sending request", op);
		if (!dbus_connection_send_with_reply (op->conn, req, &op->pending, timeout))
=======
		gkr_debug ("%p: sending request", op);
		if (!dbus_connection_send_with_reply (op->conn, op->request,
		                                      &op->pending, timeout))
>>>>>>> bfbefcfe
			g_return_if_reached ();
		dbus_message_unref (op->request);
		op->request = NULL;
	}

	if (op->pending) {
<<<<<<< HEAD
		if (gkr_decode_is_keyring (dbus_message_get_path (req)))
			gkr_operation_set_keyring_hint (op);
=======
>>>>>>> bfbefcfe
		gkr_debug ("%p: has pending: %p", op, op->pending);
		dbus_pending_call_set_notify (op->pending, on_pending_call_notify,
		                              gkr_operation_ref (op), gkr_operation_unref);
	} else {
		gkr_operation_complete_later (op, GNOME_KEYRING_RESULT_IO_ERROR);
	}
}

void
gkr_operation_request (GkrOperation *op, DBusMessage *req)
{
	g_return_if_fail (req);

	g_assert (op);
	g_assert (op->request == NULL);
	g_assert (op->pending == NULL);

	op->request = dbus_message_ref (req);

	if (gkr_decode_is_keyring (dbus_message_get_path (req)))
		gkr_operation_set_keyring_hint (op);

	/*
	 * The first requests waits until we know if we're asynchronous or not.
	 * Thereafter all async requests are sent directly from here. See
	 * gkr_operation_pending_and_unref() and gkr_operation_block_and_unref().
	 */

	if (op->asynchronous)
		send_with_pending (op);
}

gpointer
gkr_operation_pending_and_unref (GkrOperation *op)
{
	g_assert (op);

	/*
	 * Only the first asynch requests waits until here to be sent. Further
	 * requests on this operation get sent from gkr_operation_request() directly.
	 */

	g_assert (!op->asynchronous);
	op->asynchronous = TRUE;

	if (op->request)
		send_with_pending (op);

	/* Return op, if not the last reference */
	if (!operation_unref (op))
		return op;

	/* Not sure what to do here, but at least we can print a message */
	g_message ("a libgnome-keyring operation completed unsafely before "
	           "the function starting the operation returned.");
	return NULL;
}

static DBusMessage*
send_with_reply_and_block (DBusConnection *conn, DBusMessage *message,
                           int timeout)
{
	DBusMessage *reply;
	DBusPendingCall *pending;

	g_assert (conn);
	g_assert (message);

	if (!dbus_connection_send_with_reply (conn, message, &pending, timeout))
		g_return_val_if_reached (NULL);

	if (pending == NULL) {
		gkr_debug ("couldn't send message");
		return NULL;
	}

	dbus_pending_call_block (pending);
	reply = dbus_pending_call_steal_reply (pending);
	dbus_pending_call_unref (pending);

	return reply;
}

GnomeKeyringResult
gkr_operation_block_and_unref (GkrOperation *op)
{
	DBusMessage *reply = NULL;
	int timeout = -1;

	g_return_val_if_fail (op, BROKEN);

#if WITH_TESTABLE
	timeout = INT_MAX;
#endif

	gkr_debug ("%p: processing", op);

	g_assert (!op->pending);
	g_assert (!op->asynchronous);

	while ((int) gkr_operation_get_result (op) == INCOMPLETE) {
<<<<<<< HEAD
		if (op->pending) {
			pending = op->pending;
			gkr_debug ("%p: blocking on pending: %p", op, pending);
			dbus_pending_call_block (pending);

			/*
			 * DBus has strange behavior that can complete a pending call
			 * in another thread and somehow does this without calling our
			 * on_pending_call_notify. So guard against this brokenness.
			 */
			if (op->pending == pending) {
				g_return_val_if_fail (dbus_pending_call_get_completed (pending), BROKEN);
				gkr_debug ("%p: trying to rescue broken dbus threading behavior: %p", op, pending);
				on_pending_call_notify (pending, op);
			}

=======

		/* No connection then connect */
		if (!op->conn) {
			op->conn = connect_to_service ();
			if (!op->conn)
				gkr_operation_complete (op, GNOME_KEYRING_RESULT_IO_ERROR);

		/* A dbus request, then send and wait for reply */
		} else if (op->request) {
			gkr_debug ("%p: blocking request", op);
			reply = send_with_reply_and_block (op->conn, op->request, timeout);
			dbus_message_unref (op->request);
			op->request = NULL;

			if (reply != NULL) {
				callback_with_message (op, reply);
				dbus_message_unref (reply);
			} else {
				gkr_operation_complete (op, GNOME_KEYRING_RESULT_IO_ERROR);
			}

		/* Prompting then wait until prompting done */
>>>>>>> bfbefcfe
		} else if (op->prompting) {
			dbus_connection_flush (op->conn);
			gkr_debug ("%p: blocking on prompt", op);
			while (op->prompting && (int) gkr_operation_get_result (op) == INCOMPLETE) {
				if (!dbus_connection_read_write_dispatch (op->conn, 200))
					break;
			}

		/* Not prompting and not requesting == bug in the code */
		} else {
			g_assert_not_reached ();
		}
	}

	/* Make sure we have run our callbacks if complete */
	if (!g_queue_is_empty (&op->callbacks))
		on_complete (op);

	gkr_debug ("%p: done", op);

	return gkr_operation_unref_get_result (op);
}

void
gkr_operation_set_keyring_hint (GkrOperation *op)
{
	op->was_keyring = TRUE;
}

gboolean
gkr_operation_handle_errors (GkrOperation *op, DBusMessage *reply)
{
	DBusError derr = DBUS_ERROR_INIT;
	GnomeKeyringResult res;
	gboolean was_keyring;

	g_assert (op);
	g_assert (reply);

	was_keyring = op->was_keyring;
	op->was_keyring = FALSE;

	if (dbus_set_error_from_message (&derr, reply)) {
		if (dbus_error_has_name (&derr, ERROR_NO_SUCH_OBJECT)) {
			gkr_debug ("%p: no-such-object", op);
			if (was_keyring)
				res = GNOME_KEYRING_RESULT_NO_SUCH_KEYRING;
			else
				res = GNOME_KEYRING_RESULT_BAD_ARGUMENTS;
		} else {
			g_message ("secret service operation failed: %s", derr.message);
			res = GNOME_KEYRING_RESULT_IO_ERROR;
		}

		dbus_error_free (&derr);
		gkr_operation_complete (op, res);
		return TRUE;
	}

	return FALSE;
}

typedef struct _on_prompt_args {
	GkrOperation *op;
	gchar *path;
} on_prompt_args;

static void
on_prompt_completed (void *user_data)
{
	on_prompt_args *args = user_data;

	g_return_if_fail (args->op->prompting);
	gkr_debug ("%p", args->op);

	gkr_operation_unref (args->op);
	args->op->prompting = FALSE;
}

static DBusHandlerResult
on_prompt_signal (DBusConnection *connection, DBusMessage *message, void *user_data)
{
	on_prompt_args *args = user_data;
	DBusMessageIter iter;
	dbus_bool_t dismissed;
	GkrOperation *op;
	const char *object_name;
	const char *new_owner;
	const char *old_owner;

	g_assert (args);

	if (!args->path || !args->op->prompting) {
		gkr_debug ("%p: received prompt signal while not prompting", args->op);
		return DBUS_HANDLER_RESULT_NOT_YET_HANDLED;
	}

	/* org.freedesktop.Secret.Prompt.Completed(BOOLEAN dismissed, VARIANT result) */
	if (dbus_message_has_path (message, args->path) &&
	    dbus_message_is_signal (message, PROMPT_INTERFACE, "Completed")) {

		/* Only one call, even if daemon decides to be strange */
		g_free (args->path);
		args->path = NULL;

		if (!dbus_message_iter_init (message, &iter) ||
		    dbus_message_iter_get_arg_type (&iter) != DBUS_TYPE_BOOLEAN)
			g_return_val_if_reached (BROKEN);
		dbus_message_iter_get_basic (&iter, &dismissed);

		op = gkr_operation_ref (args->op);

		if (dismissed) {
			gkr_debug ("%p: prompt was dismissed", op);
			gkr_operation_complete (op, GNOME_KEYRING_RESULT_CANCELLED);
		} else {
			gkr_debug ("%p: prompt was completed", op);
			callback_with_message (op, message);
		}

		if (op->prompting)
			dbus_connection_remove_filter (args->op->conn, on_prompt_signal, args);
		gkr_operation_unref (op);

		return DBUS_HANDLER_RESULT_HANDLED;
	}

	/* org.freedesktop.DBus.NameOwnerChanged(STRING name, STRING old_owner, STRING new_owner) */
	if (dbus_message_is_signal (message, DBUS_INTERFACE_DBUS, "NameOwnerChanged") &&
	    dbus_message_get_args (message, NULL, DBUS_TYPE_STRING, &object_name,
	                           DBUS_TYPE_STRING, &old_owner, DBUS_TYPE_STRING, &new_owner,
	                           DBUS_TYPE_INVALID)) {

		/* See if it's the secret service going away */
		if (object_name && g_str_equal (gkr_service_name (), object_name) &&
		    new_owner && g_str_equal ("", new_owner)) {

			g_message ("secret service disappeared while waiting for prompt");
			op = gkr_operation_ref (args->op);
			gkr_operation_complete (op, GNOME_KEYRING_RESULT_IO_ERROR);
			if (op->prompting)
				dbus_connection_remove_filter (args->op->conn, on_prompt_signal, args);
			gkr_operation_unref (op);
		}

		return DBUS_HANDLER_RESULT_NOT_YET_HANDLED;
	}

	return DBUS_HANDLER_RESULT_NOT_YET_HANDLED;
}

static void
on_prompt_result (GkrOperation *op, DBusMessage *message, gpointer user_data)
{
	gkr_operation_handle_errors (op, message);
}

static void
on_prompt_free (gpointer data)
{
	on_prompt_args *args = data;
	g_assert (args);
	g_assert (args->op);
	if (args->op->prompting)
		dbus_connection_remove_filter (args->op->conn, on_prompt_signal, args);
	g_free (args->path);
	g_slice_free (on_prompt_args, args);
}

void
gkr_operation_prompt (GkrOperation *op, const gchar *prompt)
{
	on_prompt_args *args;
	DBusMessage *req;
	const char *window_id;

	g_return_if_fail (prompt);
	g_assert (op);

	/*
	 * args becomes owned by the operation. In addition in its
	 * destroy_func it disconnects the connection filter. So keep
	 * that in mind with the lack of references below.
	 */

	args = g_slice_new (on_prompt_args);
	args->path = g_strdup (prompt);

	/* This reference and flag is cleared by on_prompt_completed */
	args->op = gkr_operation_ref (op);
	args->op->prompting = TRUE;
	dbus_connection_add_filter (op->conn, on_prompt_signal, args,
	                            on_prompt_completed);

	req = dbus_message_new_method_call (gkr_service_name (), prompt,
	                                    PROMPT_INTERFACE, "Prompt");

	window_id = "";
	dbus_message_append_args (req, DBUS_TYPE_STRING, &window_id, DBUS_TYPE_INVALID);

	gkr_debug ("%p: calling prompt method", op);

	gkr_operation_push (op, on_prompt_result, GKR_CALLBACK_OP_MSG, args, on_prompt_free);
	gkr_operation_request (op, req);
	dbus_message_unref (req);
}<|MERGE_RESOLUTION|>--- conflicted
+++ resolved
@@ -127,22 +127,6 @@
 	operation_unref (op);
 }
 
-<<<<<<< HEAD
-gpointer
-gkr_operation_pending_and_unref (GkrOperation *op)
-{
-	/* Return op, if not the last reference */
-	if (!operation_unref (op))
-		return op;
-
-	/* Not sure what to do here, but at least we can print a message */
-	g_message ("a libgnome-keyring operation completed unsafely before "
-	           "the function starting the operation returned.");
-	return NULL;
-}
-
-=======
->>>>>>> bfbefcfe
 GnomeKeyringResult
 gkr_operation_unref_get_result (GkrOperation *op)
 {
@@ -401,26 +385,15 @@
 		op->conn = connect_to_service ();
 
 	if (op->conn) {
-<<<<<<< HEAD
-		g_assert (!op->pending);
-		gkr_debug ("%p: sending request", op);
-		if (!dbus_connection_send_with_reply (op->conn, req, &op->pending, timeout))
-=======
 		gkr_debug ("%p: sending request", op);
 		if (!dbus_connection_send_with_reply (op->conn, op->request,
 		                                      &op->pending, timeout))
->>>>>>> bfbefcfe
 			g_return_if_reached ();
 		dbus_message_unref (op->request);
 		op->request = NULL;
 	}
 
 	if (op->pending) {
-<<<<<<< HEAD
-		if (gkr_decode_is_keyring (dbus_message_get_path (req)))
-			gkr_operation_set_keyring_hint (op);
-=======
->>>>>>> bfbefcfe
 		gkr_debug ("%p: has pending: %p", op, op->pending);
 		dbus_pending_call_set_notify (op->pending, on_pending_call_notify,
 		                              gkr_operation_ref (op), gkr_operation_unref);
@@ -522,24 +495,6 @@
 	g_assert (!op->asynchronous);
 
 	while ((int) gkr_operation_get_result (op) == INCOMPLETE) {
-<<<<<<< HEAD
-		if (op->pending) {
-			pending = op->pending;
-			gkr_debug ("%p: blocking on pending: %p", op, pending);
-			dbus_pending_call_block (pending);
-
-			/*
-			 * DBus has strange behavior that can complete a pending call
-			 * in another thread and somehow does this without calling our
-			 * on_pending_call_notify. So guard against this brokenness.
-			 */
-			if (op->pending == pending) {
-				g_return_val_if_fail (dbus_pending_call_get_completed (pending), BROKEN);
-				gkr_debug ("%p: trying to rescue broken dbus threading behavior: %p", op, pending);
-				on_pending_call_notify (pending, op);
-			}
-
-=======
 
 		/* No connection then connect */
 		if (!op->conn) {
@@ -562,7 +517,6 @@
 			}
 
 		/* Prompting then wait until prompting done */
->>>>>>> bfbefcfe
 		} else if (op->prompting) {
 			dbus_connection_flush (op->conn);
 			gkr_debug ("%p: blocking on prompt", op);
